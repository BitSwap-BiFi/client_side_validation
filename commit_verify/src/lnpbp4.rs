// LNP/BP client-side-validation foundation libraries implementing LNPBP
// specifications & standards (LNPBP-4, 7, 8, 9, 42, 81)
//
// Written in 2019-2022 by
//     Dr. Maxim Orlovsky <orlovsky@pandoracore.com>
//
// To the extent possible under law, the author(s) have dedicated all
// copyright and related and neighboring rights to this software to
// the public domain worldwide. This software is distributed without
// any warranty.
//
// You should have received a copy of the Apache 2.0 License along with this
// software. If not, see <https://opensource.org/licenses/Apache-2.0>.

//! Multi-message commitments: implementation of [LNPBP-4] standard.
//!
//! [LNPBP-4] defines a commit-verify scheme for committing to a multiple
//! messages under distinct protocols with ability to partially reveal set of
//! the commitments and still be able to prove the commitment for each message
//! without exposing the exact number of other messages and their respective
//! protocol identifiers.
//!
//! LBPBP-4 commitments are originally constructed from [`MultiSource`] data
//! structure in form of full LNPBP-4 merkle trees [`MerkleTree`] using
//! [`MerkleTree::try_commit`] method. Full trees preserve all the information
//! from the [`MultiSource`], plus keep information on generated entropy and
//! the actual size of the created tree.
//!
//! [`MerkleTree`] can than be either converted into [`MerkleBlock`] and than
//! a separate instances of [`MerkleProof`]s can be extracted from it for each
//! specific protocol using [`MerkleBlock::conceal_except`] operation.
//! [`MerkleBlock`] can conceal sme data and can also be constructed from
//! (multiple) [`MerkleProof`] and/or other [`MerkleBlock`].
//!
//! Summary of the operations with LNPBP-4 data structures:
//!
//! - [`MerkleTree::try_commit`]: [`MultiSource`] -> [`MerkleTree`]
//! - [`MerkleBlock::from`]: [`MerkleTree`] -> `Self`
//! - [`MerkleBlock::into_merkle_proof`]: `Self`, [`ProtocolId`] ->
//!   [`MerkleProof`]
//! - [`MerkleBlock::with`]: [`MerkleProof`], [`ProtocolId`], [`Message`] ->
//!   `Self`
//! - [`MerkleBlock::merge_reveal`]: `Self`, [`MerkleProof`] -> `Self`
//!
//! [LNPBP-4]: https://github.com/LNP-BP/LNPBPs/blob/master/lnpbp-0004.md

use std::cmp::Ordering;
use std::collections::{BTreeMap, BTreeSet};
use std::fmt::Debug;
use std::io::Write;

use amplify::num::u256;
use amplify::{Slice32, Wrapper};
use bitcoin_hashes::{sha256, sha256t, Hash, HashEngine};
use strict_encoding::{StrictDecode, StrictEncode};

use crate::merkle::MerkleNode;
use crate::tagged_hash::TaggedHash;
#[cfg(doc)]
use crate::TryCommitVerify;
use crate::{
    commit_encode, CommitConceal, CommitEncode, CommitVerify, ConsensusCommit,
    PrehashedProtocol,
};

/// Maximal depth of LNPBP-4 commitment tree.
pub const MAX_TREE_DEPTH: u8 = 16;

/// Source data for creation of multi-message commitments according to [LNPBP-4]
/// procedure.
///
/// [LNPBP-4]: https://github.com/LNP-BP/LNPBPs/blob/master/lnpbp-0004.md
pub type ProtocolId = Slice32;

/// Original message participating in multi-message commitment.
///
/// The message must be represented by a SHA256 tagged hash. Since each message
/// may have a different tag, we can't use [`sha256t`] type directly and use its
/// [`sha256::Hash`] equivalent.
pub type Message = sha256::Hash;

// SHA256("LNPBP4:entropy")
const MIDSTATE_ENTROPY: [u8; 32] = [
    0xF4, 0x0D, 0x86, 0x94, 0x9F, 0xFF, 0xAD, 0xEE, 0x19, 0xEA, 0x50, 0x20,
    0x60, 0xAB, 0x6B, 0xAD, 0x11, 0x61, 0xB2, 0x35, 0x83, 0xD3, 0x78, 0x18,
    0x52, 0x0D, 0xD4, 0xD1, 0xD8, 0x88, 0x1E, 0x61,
];

// SHA256("LNPBP4:leaf")
const MIDSTATE_LEAF: [u8; 32] = [
    0x82, 0x41, 0x89, 0x6d, 0xab, 0x0b, 0x37, 0x0c, 0x4a, 0x8d, 0x47, 0x65,
    0xcb, 0x19, 0x42, 0x68, 0xaa, 0x75, 0x7c, 0xa0, 0xbf, 0xd1, 0x95, 0x61,
    0x32, 0x9b, 0xa6, 0x3a, 0x46, 0x61, 0x31, 0xb8,
];

// SHA256("LNPBP4:node")
const MIDSTATE_NODE: [u8; 32] = [
    0x24, 0xdd, 0x37, 0xf7, 0x3f, 0x87, 0x8e, 0xbc, 0x86, 0x51, 0x5e, 0x58,
    0x19, 0x3d, 0x8a, 0x14, 0xf6, 0xc8, 0x0f, 0xb3, 0x9d, 0x94, 0xd0, 0x61,
    0xb8, 0xd6, 0x43, 0x04, 0x34, 0x9a, 0x7b, 0xb5,
];

// SHA256("LNPBP4")
const MIDSTATE_LNPBP4: [u8; 32] = [
    0x23, 0x4B, 0x4D, 0xBA, 0x22, 0x2A, 0x64, 0x1C, 0x7F, 0x74, 0xD5, 0xC9,
    0x80, 0x17, 0x36, 0x1A, 0x90, 0x76, 0x4F, 0xB3, 0xC2, 0xB1, 0xA1, 0x6F,
    0xDE, 0x28, 0x66, 0x89, 0xF1, 0xCC, 0x99, 0x3F,
];

/// Marker trait for variates of LNPBP-4 commitment proofs, which differ by the
/// amount of concealed information.
pub trait Proof: StrictEncode + StrictDecode + Clone + Eq + Debug {}

/// Tag used for [`CommitmentHash`] hash type
pub struct Lnpbp4Tag;

impl sha256t::Tag for Lnpbp4Tag {
    #[inline]
    fn engine() -> sha256::HashEngine {
        let midstate = sha256::Midstate::from_inner(MIDSTATE_LNPBP4);
        sha256::HashEngine::from_midstate(midstate, 64)
    }
}

/// Final [LNPBP-4] commitment value.
///
/// Represents tagged hash (with [`Lnpbp4Tag`]) of the merkle root of
/// [`MerkleTree`] and [`MerkleBlock`].
///
/// [LNPBP-4]: https://github.com/LNP-BP/LNPBPs/blob/master/lnpbp-0004.md
#[derive(
    Wrapper, Copy, Clone, PartialEq, Eq, PartialOrd, Ord, Hash, Default, From
)]
#[derive(StrictEncode, StrictDecode)]
#[wrapper(
    Debug, Display, LowerHex, Index, IndexRange, IndexFrom, IndexTo, IndexFull
)]
#[cfg_attr(
    feature = "serde",
    derive(Serialize, Deserialize),
    serde(crate = "serde_crate", transparent)
)]
pub struct CommitmentHash(sha256t::Hash<Lnpbp4Tag>);

impl commit_encode::Strategy for CommitmentHash {
    type Strategy = commit_encode::strategies::UsingStrict;
}

impl<M> CommitVerify<M, PrehashedProtocol> for CommitmentHash
where
    M: AsRef<[u8]>,
{
    #[inline]
    fn commit(msg: &M) -> CommitmentHash { CommitmentHash::hash(msg) }
}

/// Structured source multi-message data for commitment creation
#[derive(Clone, PartialEq, Eq, PartialOrd, Ord, Hash, Debug)]
pub struct MultiSource {
    /// Minimal depth of the created LNPBP-4 commitment tree
    pub min_depth: u8,
    /// Map of the messages by their respective protocol ids
    pub messages: MessageMap,
}

impl Default for MultiSource {
    fn default() -> Self {
        MultiSource {
            min_depth: 3,
            messages: Default::default(),
        }
    }
}

/// Map from protocol ids to commitment messages.
pub type MessageMap = BTreeMap<ProtocolId, Message>;

/// Errors generated during multi-message commitment process by
/// [`MerkleTree::try_commit`]
#[derive(
    Copy, Clone, PartialEq, Eq, PartialOrd, Ord, Hash, Error, Debug, Display
)]
#[display(doc_comments)]
pub enum Error {
    /// can't create commitment for an empty message list and zero tree depth.
    Empty,

    /// number of messages ({0}) for LNPBP-4 commitment which exceeds the
    /// protocol limit of 2^16
    TooManyMessages(usize),

    /// the provided number of messages can't fit LNPBP-4 commitment size
    /// limits for a given set of protocol ids.
    CantFitInMaxSlots,
}

/// Iterator over messages in [`MerkleTree`] and [`MerkleBlock`].
pub struct MessageIter(std::vec::IntoIter<Message>);

impl Iterator for MessageIter {
    type Item = Message;

    fn next(&mut self) -> Option<Self::Item> { self.0.next() }
}

/// Complete information about LNPBP-4 merkle tree.
#[derive(Getters, Clone, PartialEq, Eq, PartialOrd, Ord, Hash, Debug, Default)]
#[derive(StrictEncode, StrictDecode)]
#[cfg_attr(
    feature = "serde",
    derive(Serialize, Deserialize),
    serde(crate = "serde_crate")
)]
pub struct MerkleTree {
    /// Tree depth (up to 16).
    #[getter(as_copy)]
    depth: u8,

    /// Entropy used for placeholders.
    #[getter(as_copy)]
    entropy: u64,

    /// Map of the messages by their respective protocol ids
    messages: MessageMap,
}

impl Proof for MerkleTree {}

impl CommitConceal for MerkleTree {
    type ConcealedCommitment = MerkleNode;

    /// Reduces merkle tree into merkle tree root.
    fn commit_conceal(&self) -> Self::ConcealedCommitment {
        let map = self
            .ordered_map()
            .expect("internal MerkleTree inconsistency");

        let mut layer = (0..self.width())
            .into_iter()
            .map(|pos| {
                map.get(&pos)
                    .map(|(protocol_id, message)| {
                        TreeNode::CommitmentLeaf {
                            protocol_id: *protocol_id,
                            message: *message,
                        }
                        .merkle_node_with(self.depth)
                    })
                    .unwrap_or_else(|| {
                        MerkleNode::with_entropy(self.entropy, pos as u16)
                    })
            })
            .collect::<Vec<_>>();

        for depth in (0..self.depth).rev() {
            let mut pos = 0usize;
            let mut len = layer.len() - 1;
            while pos < len {
                let (n1, n2) = (layer[pos], layer[pos + 1]);
                layer[pos] = MerkleNode::with_branch(
                    n1, n2, self.depth, depth, pos as u16,
                );
                layer.remove(pos + 1);
                len -= 1;
                pos += 1;
            }
        }

        debug_assert_eq!(layer.len(), 1);

        layer[0]
    }
}

impl CommitEncode for MerkleTree {
    fn commit_encode<E: Write>(&self, e: E) -> usize {
        let commitment = self.commit_conceal();
        commitment.strict_encode(e).expect("memory encoder failure")
    }
}

impl ConsensusCommit for MerkleTree {
    type Commitment = CommitmentHash;
}

#[cfg(feature = "rand")]
mod commit {
    use rand::{thread_rng, RngCore};

    use super::*;
    use crate::{PrehashedProtocol, TryCommitVerify};

    impl TryCommitVerify<MultiSource, PrehashedProtocol> for MerkleTree {
        type Error = Error;

        fn try_commit(source: &MultiSource) -> Result<Self, Error> {
            if source.min_depth == 0 && source.messages.is_empty() {
                return Err(Error::Empty);
            }

            let entropy = thread_rng().next_u64();

            let mut tree = MerkleTree {
                depth: source.min_depth,
                messages: source.messages.clone(),
                entropy,
            };

            if source.messages.len() > 2usize.pow(MAX_TREE_DEPTH as u32) {
                return Err(Error::TooManyMessages(source.messages.len()));
            }

            let mut depth = tree.depth as usize;
            loop {
                if depth > MAX_TREE_DEPTH as usize {
                    return Err(Error::CantFitInMaxSlots);
                }
                tree.depth = depth as u8;

                if tree.ordered_map().is_some() {
                    return Ok(tree);
                }
                depth += 1;
            }
        }
    }
}

impl IntoIterator for MerkleTree {
    type Item = Message;
    type IntoIter = MessageIter;

    #[allow(clippy::needless_collect)]
    fn into_iter(self) -> Self::IntoIter {
        let messages = self.messages.values().copied().collect::<Vec<_>>();
        MessageIter(messages.into_iter())
    }
}

fn protocol_id_pos(protocol_id: ProtocolId, width: usize) -> u16 {
    let rem = u256::from_le_bytes(protocol_id.into_inner())
        % u256::from(width as u64);
    rem.low_u64() as u16
}

impl MerkleTree {
    /// Computes position for a given `protocol_id` within the tree leaves.
    pub fn protocol_id_pos(&self, protocol_id: ProtocolId) -> u16 {
        protocol_id_pos(protocol_id, self.width())
    }

    /// Computes the width of the merkle tree.
    pub fn width(&self) -> usize { 2usize.pow(self.depth as u32) }

    fn ordered_map(&self) -> Option<BTreeMap<usize, (ProtocolId, Message)>> {
        let mut ordered = BTreeMap::<usize, (ProtocolId, Message)>::new();
        if self.messages.iter().all(|(protocol, message)| {
            let pos = protocol_id_pos(*protocol, self.width());
            ordered
                .insert(pos as usize, (*protocol, *message))
                .is_none()
        }) {
            Some(ordered)
        } else {
            None
        }
    }
}

/// LNPBP-4 Merkle tree node.
#[derive(Copy, Clone, PartialEq, Eq, PartialOrd, Ord, Hash, Debug)]
#[derive(StrictEncode, StrictDecode)]
#[cfg_attr(
    feature = "serde",
    derive(Serialize, Deserialize),
    serde(crate = "serde_crate")
)]
enum TreeNode {
    /// A node of the tree with concealed leaf or tree branch information.
    ConcealedNode {
        /// Depth of the node.
        depth: u8,
        /// Node hash.
        hash: MerkleNode,
    },
    /// A tree leaf storing specific commitment under given protocol.
    CommitmentLeaf {
        /// Protocol under which the commitment is created.
        protocol_id: ProtocolId,
        /// Message this leaf commits to.
        message: Message,
    },
}

impl MerkleNode {
    fn with_commitment(
        protocol_id: ProtocolId,
        message: Message,
        depth: u8,
    ) -> MerkleNode {
        let midstate = sha256::Midstate::from_inner(MIDSTATE_LEAF);
        let mut engine = sha256::HashEngine::from_midstate(midstate, 64);
        engine.input(&depth.to_le_bytes());
        engine.input(&protocol_id[..]);
        engine.input(&message[..]);
        MerkleNode::from_engine(engine)
    }

    fn with_entropy(entropy: u64, pos: u16) -> MerkleNode {
        let midstate = sha256::Midstate::from_inner(MIDSTATE_ENTROPY);
        let mut engine = sha256::HashEngine::from_midstate(midstate, 64);
        engine.input(&entropy.to_le_bytes());
        engine.input(&pos.to_le_bytes());
        MerkleNode::from_engine(engine)
    }

    fn with_branch(
        hash1: MerkleNode,
        hash2: MerkleNode,
        tree_depth: u8,
        node_depth: u8,
        offset: u16,
    ) -> MerkleNode {
        let midstate = sha256::Midstate::from_inner(MIDSTATE_NODE);
        let mut engine = sha256::HashEngine::from_midstate(midstate, 64);
        engine.input(&tree_depth.to_le_bytes());
        engine.input(&node_depth.to_le_bytes());
        engine.input(&offset.to_le_bytes());
        engine.input(&hash1[..]);
        engine.input(&hash2[..]);
        MerkleNode::from_engine(engine)
    }
}

impl TreeNode {
    fn with(
        hash1: MerkleNode,
        hash2: MerkleNode,
        tree_depth: u8,
        node_depth: u8,
        offset: u16,
    ) -> TreeNode {
        TreeNode::ConcealedNode {
            depth: node_depth,
            hash: MerkleNode::with_branch(
                hash1, hash2, tree_depth, node_depth, offset,
            ),
        }
    }

    pub fn depth(&self) -> Option<u8> {
        match self {
            TreeNode::ConcealedNode { depth, .. } => Some(*depth),
            TreeNode::CommitmentLeaf { .. } => None,
        }
    }

    pub fn depth_or(&self, tree_depth: u8) -> u8 {
        self.depth().unwrap_or(tree_depth)
    }

    pub fn is_leaf(&self) -> bool {
        matches!(self, TreeNode::CommitmentLeaf { .. })
    }

    pub fn merkle_node_with(&self, depth: u8) -> MerkleNode {
        match self {
            TreeNode::ConcealedNode { hash, .. } => *hash,
            TreeNode::CommitmentLeaf {
                protocol_id,
                message,
            } => MerkleNode::with_commitment(*protocol_id, *message, depth),
        }
    }
}

/// Partially-concealed merkle tree data.
#[derive(Getters, Clone, PartialEq, Eq, PartialOrd, Ord, Hash, Debug, Default)]
#[derive(StrictEncode, StrictDecode)]
#[cfg_attr(
    feature = "serde",
    derive(Serialize, Deserialize),
    serde(crate = "serde_crate")
)]
pub struct MerkleBlock {
    /// Tree depth (up to 16).
    #[getter(as_copy)]
    depth: u8,

    /// Tree cross-section.
    #[getter(skip)]
    cross_section: Vec<TreeNode>,

    /// Entropy used for placeholders. May be unknown if the message is not
    /// constructed via [`MerkleTree::try_commit`] method but is provided
    /// by a third-party, whishing to conceal that information.
    #[getter(as_copy)]
    entropy: Option<u64>,
}

impl Proof for MerkleBlock {}

impl From<&MerkleTree> for MerkleBlock {
    fn from(tree: &MerkleTree) -> Self {
        let map = tree
            .ordered_map()
            .expect("internal MerkleTree inconsistency");

        let cross_section = (0..tree.width())
            .into_iter()
            .map(|pos| {
                map.get(&pos)
                    .map(|(protocol_id, message)| TreeNode::CommitmentLeaf {
                        protocol_id: *protocol_id,
                        message: *message,
                    })
                    .unwrap_or_else(|| TreeNode::ConcealedNode {
                        depth: tree.depth,
                        hash: MerkleNode::with_entropy(
                            tree.entropy,
                            pos as u16,
                        ),
                    })
            })
            .collect();

        MerkleBlock {
            depth: tree.depth,
            cross_section,
            entropy: Some(tree.entropy),
        }
    }
}

impl From<MerkleTree> for MerkleBlock {
    fn from(tree: MerkleTree) -> Self { MerkleBlock::from(&tree) }
}

impl CommitConceal for MerkleBlock {
    type ConcealedCommitment = MerkleNode;

    /// Reduces merkle tree into merkle tree root.
    fn commit_conceal(&self) -> Self::ConcealedCommitment {
        let mut concealed = self.clone();
        concealed
            .conceal_except([])
            .expect("broken internal MerkleBlock structure");
        debug_assert_eq!(concealed.cross_section.len(), 1);
        concealed.cross_section[0].merkle_node_with(0)
    }
}

impl CommitEncode for MerkleBlock {
    fn commit_encode<E: Write>(&self, e: E) -> usize {
        let commitment = self.commit_conceal();
        commitment.strict_encode(e).expect("memory encoder failure")
    }
}

impl ConsensusCommit for MerkleBlock {
    type Commitment = CommitmentHash;
}

impl IntoIterator for &MerkleBlock {
    type Item = Message;
    type IntoIter = MessageIter;

    #[allow(clippy::needless_collect)]
    fn into_iter(self) -> Self::IntoIter {
        let messages = self
            .cross_section
            .iter()
            .filter_map(|node| match node {
                TreeNode::ConcealedNode { .. } => None,
                TreeNode::CommitmentLeaf { message, .. } => Some(*message),
            })
            .collect::<Vec<_>>();
        MessageIter(messages.into_iter())
    }
}

/// commitment under protocol id {_0} is absent from the known part of a given
/// LNPBP-4 Merkle block.
#[derive(
    Copy, Clone, Ord, PartialOrd, Eq, PartialEq, Hash, Debug, Display, Error
)]
#[display(doc_comments)]
pub struct LeafNotKnown(ProtocolId);

/// attempt to merge unrelated LNPBP-4 proof.
#[derive(
    Copy, Clone, Ord, PartialOrd, Eq, PartialEq, Hash, Debug, Display, Error
)]
#[display(doc_comments)]
pub struct UnrelatedProof;

impl MerkleBlock {
    /// Constructs merkle block from a merkle proof
    pub fn with(
        proof: &MerkleProof,
        protocol_id: ProtocolId,
        message: Message,
    ) -> Result<Self, UnrelatedProof> {
        let path = proof.as_path();
        let mut pos = proof.pos;
        let mut width = proof.width() as u16;

        if protocol_id_pos(protocol_id, width as usize) != pos {
            return Err(UnrelatedProof);
        }

        let mut dir = Vec::with_capacity(path.len());
        let mut rev = Vec::with_capacity(path.len());
        for (depth, hash) in path.iter().enumerate() {
            let list = if pos >= width / 2 {
                pos -= width / 2;
                &mut dir
            } else {
                &mut rev
            };
            list.push(TreeNode::ConcealedNode {
                depth: depth as u8 + 1,
                hash: *hash,
            });
            width /= 2;
        }

        let mut cross_section = Vec::with_capacity(path.len() + 1);
        cross_section.extend(dir);
        cross_section.push(TreeNode::CommitmentLeaf {
            protocol_id,
            message,
        });
        cross_section.extend(rev.into_iter().rev());

        Ok(MerkleBlock {
            depth: path.len() as u8,
            cross_section,
            entropy: None,
        })
    }

    /// Conceals all commitments in the block except for the commitment under
    /// given `protocol_id`s. Also removes information about the entropy value
    /// used.
    ///
    /// # Returns
    ///
    /// Number of concealed nodes.
    ///
    /// # Error
    ///
    /// If leaf with the given `protocol_id` is not found (absent or already
    /// concealed), errors with [`LeafNotKnown`] error.
    pub fn conceal_except(
        &mut self,
        protocols: impl AsRef<[ProtocolId]>,
    ) -> Result<usize, LeafNotKnown> {
        let protocols = protocols.as_ref();

        let mut count = 0usize;
        let mut not_found = protocols.iter().copied().collect::<BTreeSet<_>>();

        self.entropy = None;

        // Conceal all leafs except of one
        for node in &mut self.cross_section {
            match node {
                TreeNode::ConcealedNode { .. } => {
                    // Do nothing
                }
                TreeNode::CommitmentLeaf { protocol_id: p, .. }
                    if protocols.contains(p) =>
                {
                    not_found.remove(p);
                }
                TreeNode::CommitmentLeaf { .. } => {
                    count += 1;
                    *node = TreeNode::ConcealedNode {
                        depth: self.depth,
                        hash: node.merkle_node_with(self.depth),
                    };
                }
            }
        }

        if let Some(protocol_id) = not_found.into_iter().next() {
            return Err(LeafNotKnown(protocol_id));
        }

        loop {
            debug_assert!(!self.cross_section.is_empty());
            let prev_count = count;
            let mut offset = 0u16;
            let mut pos = 0usize;
            let mut len = self.cross_section.len();
            while pos < len {
                let (n1, n2) = (
                    self.cross_section[pos],
                    self.cross_section.get(pos + 1).copied(),
                );
                match (n1, n2) {
                    (
                        TreeNode::ConcealedNode {
                            depth: depth1,
                            hash: hash1,
                        },
                        Some(TreeNode::ConcealedNode {
                            depth: depth2,
                            hash: hash2,
                        }),
                    ) if depth1 == depth2 => {
                        let depth = depth1 - 1;
                        let height = self.depth as u32 - depth as u32;
                        let pow = 2u16.pow(height);
                        let offset_at_depth = offset / pow;
                        if offset % pow != 0 {
                            offset +=
                                2u16.pow(self.depth as u32 - depth1 as u32);
                        } else {
                            self.cross_section[pos] = TreeNode::with(
                                hash1,
                                hash2,
                                self.depth,
                                depth,
                                offset_at_depth,
                            );
                            self.cross_section.remove(pos + 1);
                            count += 1;
                            offset += pow;
                            len -= 1;
                        }
                    }
                    (
                        TreeNode::CommitmentLeaf { .. },
                        Some(TreeNode::CommitmentLeaf { .. }),
                    ) => {
                        offset += 2;
                        pos += 1;
                    }
                    (
                        TreeNode::CommitmentLeaf { .. },
                        Some(TreeNode::ConcealedNode { depth, .. }),
                    )
                    | (
                        TreeNode::ConcealedNode { depth, .. },
                        Some(TreeNode::CommitmentLeaf { .. }),
                    ) if depth == self.depth => {
                        offset += 2;
                        pos += 1;
                    }
                    (TreeNode::CommitmentLeaf { .. }, _) => {
                        offset += 1;
                    }
                    (TreeNode::ConcealedNode { depth, .. }, _) => {
                        offset += 2u16.pow(self.depth as u32 - depth as u32);
                    }
                }
                pos += 1;
            }
            if count == prev_count {
                break;
            }
            debug_assert_eq!(offset, self.width() as u16);
        }

        Ok(count)
    }

    /// Merges information from the given `proof` to the merkle block, revealing
    /// path related to te `commitment` to the message under the given
    /// `protocol_id`.
    pub fn merge_reveal_path(
        &mut self,
        proof: &MerkleProof,
        protocol_id: ProtocolId,
        message: Message,
    ) -> Result<u16, UnrelatedProof> {
        let block = MerkleBlock::with(proof, protocol_id, message)?;
        self.merge_reveal(block)
    }

    /// Merges two merkle blocks together, joining revealed information from
    /// each one of them.
    pub fn merge_reveal(
        &mut self,
        other: MerkleBlock,
    ) -> Result<u16, UnrelatedProof> {
        if self.consensus_commit() != other.consensus_commit() {
            return Err(UnrelatedProof);
        }

        let mut cross_section = Vec::with_capacity(
            self.cross_section.len() + other.cross_section.len(),
        );
        let mut a = self.cross_section.clone().into_iter();
        let mut b = other.cross_section.into_iter();

        let mut last_a = a.next();
        let mut last_b = b.next();
        while let (Some(n1), Some(n2)) = (last_a, last_b) {
            let n1_depth = n1.depth_or(self.depth);
            let n2_depth = n2.depth_or(self.depth);
            match n1_depth.cmp(&n2_depth) {
                Ordering::Equal if n1 == n2 => {
                    cross_section.push(n1);
                    last_a = a.next();
                    last_b = b.next();
                }
                Ordering::Equal => {
                    match (n1.is_leaf(), n2.is_leaf()) {
                        (true, false) => cross_section.push(n1),
                        (false, true) => cross_section.push(n2),
                        // If two nodes are both leafs or concealed, but not
                        // equal to each other it means that the provided blocks
                        // are unrelated
                        _ => return Err(UnrelatedProof),
                    }
<<<<<<< HEAD
                    last_a = a.next();
                    last_b = b.next();
                }
                Ordering::Less => {
                    cross_section.push(n2);
                    cross_section.extend(b.by_ref().take_while(|n| {
                        if n.depth_or(self.depth) > n1_depth {
                            last_b = None;
                            true
                        } else {
                            last_b = Some(*n);
                            false
                        }
                    }));
                    last_a = a.next();
                }
                Ordering::Greater => {
                    cross_section.push(n1);
                    cross_section.extend(a.by_ref().take_while(|n| {
                        if n.depth_or(self.depth) > n2_depth {
                            last_a = None;
                            true
                        } else {
                            last_a = Some(*n);
                            false
                        }
                    }));
                    last_b = b.next();
                }
=======
                }));
                last_b = b.next();
            } else {
                return Err(UnrelatedProof)
>>>>>>> 59b2ecbf
            }
        }

        self.cross_section = cross_section;

        Ok(self.cross_section.len() as u16)
    }

    /// Converts the merkle block into a merkle proof for the inclusion of a
    /// commitment under given `protocol_id`.
    pub fn into_merkle_proof(
        mut self,
        protocol_id: ProtocolId,
    ) -> Result<MerkleProof, LeafNotKnown> {
        self.conceal_except([protocol_id])?;
        let mut map = BTreeMap::<u8, MerkleNode>::new();
        for node in &self.cross_section {
            match node {
                TreeNode::ConcealedNode { depth, hash } => {
                    let inserted = map.insert(*depth, *hash).is_none();
                    debug_assert!(
                        inserted,
                        "MerkleBlock conceal procedure is broken"
                    );
                }
                TreeNode::CommitmentLeaf { .. } => {}
            }
        }
        debug_assert_eq!(
            self.depth as usize,
            map.len(),
            "MerkleBlock conceal procedure is broken"
        );
        Ok(MerkleProof {
            pos: self.protocol_id_pos(protocol_id),
            path: map.into_values().collect(),
        })
    }

    /// Constructs merkle proof for the inclusion of a commitment under given
    /// `protocol_id` for the current Merkle block.
    pub fn to_merkle_proof(
        &self,
        protocol_id: ProtocolId,
    ) -> Result<MerkleProof, LeafNotKnown> {
        self.clone().into_merkle_proof(protocol_id)
    }

    /// Computes position for a given `protocol_id` within the tree leaves.
    pub fn protocol_id_pos(&self, protocol_id: ProtocolId) -> u16 {
        protocol_id_pos(protocol_id, self.width())
    }

    /// Computes the width of the merkle tree.
    pub fn width(&self) -> usize { 2usize.pow(self.depth as u32) }
}

/// A proof of the merkle commitment.
#[derive(Getters, Clone, PartialEq, Eq, PartialOrd, Ord, Hash, Debug, Default)]
#[derive(StrictEncode, StrictDecode)]
#[cfg_attr(
    feature = "serde",
    derive(Serialize, Deserialize),
    serde(crate = "serde_crate")
)]
pub struct MerkleProof {
    /// Position of the leaf in the tree.
    ///
    /// Used to determine chirality of the node hashing partners on each step
    /// of the path.
    #[getter(as_copy)]
    pos: u16,

    /// Merkle proof path consisting of node hashing partners.
    #[getter(skip)]
    path: Vec<MerkleNode>,
}

impl Proof for MerkleProof {}

impl MerkleProof {
    /// Computes the depth of the merkle tree.
    pub fn depth(&self) -> u8 { self.path.len() as u8 }

    /// Computes the width of the merkle tree.
    pub fn width(&self) -> usize { 2usize.pow(self.depth() as u32) }

    /// Converts the proof into inner merkle path representation
    pub fn into_path(self) -> Vec<MerkleNode> { self.path }

    /// Constructs the proof into inner merkle path representation
    pub fn to_path(&self) -> Vec<MerkleNode> { self.path.clone() }

    /// Returns inner merkle path representation
    pub fn as_path(&self) -> &[MerkleNode] { &self.path }

    /// Convolves the proof with the `message` under the given `protocol_id`,
    /// producing [`CommitmentHash`].
    pub fn convolve(
        &self,
        protocol_id: ProtocolId,
        message: Message,
    ) -> Result<CommitmentHash, UnrelatedProof> {
        let block = MerkleBlock::with(self, protocol_id, message)?;
        Ok(block.consensus_commit())
    }
}

#[cfg(test)]
mod test {
    use std::str::FromStr;

    use super::*;
    use crate::TryCommitVerify;

    fn gen_proto_id(index: usize) -> ProtocolId {
        let hash = sha256::Hash::hash(format!("protocol#{}", index).as_bytes());
        ProtocolId::from(hash.into_inner())
    }

    fn gen_msg(index: usize) -> Message {
        Message::hash(format!("message#{}", index).as_bytes())
    }

    fn gen_source() -> MultiSource {
        MultiSource {
            min_depth: 3,
            messages: bmap! {
                gen_proto_id(0) => gen_msg(0),
                gen_proto_id(1) => gen_msg(1),
                gen_proto_id(2) => gen_msg(2)
            },
        }
    }

    #[test]
    fn test_lnpbp4_tag() {
        let midstate = sha256::Midstate::from_inner(MIDSTATE_LNPBP4);
        let tag_hash = sha256::Hash::hash(b"LNPBP4");
        let mut engine = Message::engine();
        engine.input(&tag_hash[..]);
        engine.input(&tag_hash[..]);
        assert_eq!(midstate, engine.midstate());
    }

    #[test]
    fn test_entropy_tag() {
        let midstate = sha256::Midstate::from_inner(MIDSTATE_ENTROPY);
        let tag_hash = sha256::Hash::hash(b"LNPBP4:entropy");
        let mut engine = Message::engine();
        engine.input(&tag_hash[..]);
        engine.input(&tag_hash[..]);
        assert_eq!(midstate, engine.midstate());
    }

    #[test]
    fn test_leaf_tag() {
        let midstate = sha256::Midstate::from_inner(MIDSTATE_LEAF);
        let tag_hash = sha256::Hash::hash(b"LNPBP4:leaf");
        let mut engine = Message::engine();
        engine.input(&tag_hash[..]);
        engine.input(&tag_hash[..]);
        assert_eq!(midstate, engine.midstate());
    }

    #[test]
    fn test_node_tag() {
        let midstate = sha256::Midstate::from_inner(MIDSTATE_NODE);
        let tag_hash = sha256::Hash::hash(b"LNPBP4:node");
        let mut engine = Message::engine();
        engine.input(&tag_hash[..]);
        engine.input(&tag_hash[..]);
        assert_eq!(midstate, engine.midstate());
    }

    #[test]
    fn test_tree() {
        let src = gen_source();

        let tree = MerkleTree::try_commit(&src).unwrap();
        assert_eq!(tree.depth, 3);
        assert_eq!(tree.width(), 8);

        assert_ne!(tree.commit_conceal()[..], tree.consensus_commit()[..]);
        assert_eq!(
            CommitmentHash::hash(tree.commit_conceal()),
            tree.consensus_commit()
        );

        let tree2 = MerkleTree::try_commit(&src).unwrap();
        assert_eq!(tree2.depth, 3);

        // Each time we must generate different randomness
        assert_ne!(tree.entropy, tree2.entropy);
        assert_ne!(tree, tree2);
        assert_ne!(tree.consensus_commit(), tree2.consensus_commit());
    }

    #[test]
    fn test_block() {
        let src = gen_source();
        let tree = MerkleTree::try_commit(&src).unwrap();
        let block = MerkleBlock::from(&tree);
        assert_eq!(tree.depth, block.depth);
        assert_eq!(tree.width(), block.width());
        assert_eq!(Some(tree.entropy), block.entropy);

        assert_eq!(tree.consensus_commit(), block.consensus_commit());

        let mut iter = src.messages.iter();
        let first = iter.next().unwrap();
        let second = iter.next().unwrap();
        let third = iter.next().unwrap();

        assert_eq!(block.cross_section[0], TreeNode::CommitmentLeaf {
            protocol_id: *third.0,
            message: *third.1,
        });
        assert_eq!(block.cross_section[3], TreeNode::CommitmentLeaf {
            protocol_id: *first.0,
            message: *first.1,
        });
        assert_eq!(block.cross_section[6], TreeNode::CommitmentLeaf {
            protocol_id: *second.0,
            message: *second.1,
        });

        assert_eq!(protocol_id_pos(*first.0, 8), 3);
        assert_eq!(protocol_id_pos(*second.0, 8), 6);
        assert_eq!(protocol_id_pos(*third.0, 8), 0);

        for pos in [1usize, 2, 4, 5, 7] {
            assert_eq!(block.cross_section[pos], TreeNode::ConcealedNode {
                depth: 3,
                hash: MerkleNode::with_entropy(tree.entropy, pos as u16)
            });
        }
    }

    #[test]
    fn test_block_conceal() {
        let src = gen_source();
        let tree = MerkleTree::try_commit(&src).unwrap();
        let orig_block = MerkleBlock::from(&tree);

        let mut iter = src.messages.iter();
        let first = iter.next().unwrap();

        let mut block = orig_block.clone();
        assert_eq!(block.conceal_except([*first.0]).unwrap(), 6);

        assert_eq!(block.entropy, None);

        assert_eq!(block.cross_section[0].depth().unwrap(), 2);
        assert_eq!(block.cross_section[1].depth().unwrap(), 3);
        assert_eq!(block.cross_section[3].depth().unwrap(), 1);
        assert_eq!(block.cross_section[2], TreeNode::CommitmentLeaf {
            protocol_id: *first.0,
            message: *first.1
        });

        assert_eq!(block.consensus_commit(), orig_block.consensus_commit());
    }

    #[test]
    fn test_proof() {
        let src = gen_source();
        let tree = MerkleTree::try_commit(&src).unwrap();
        let orig_block = MerkleBlock::from(&tree);

        for ((proto, msg), pos) in src.messages.into_iter().zip([3, 6, 0]) {
            let mut block = orig_block.clone();
            block.conceal_except([proto]).unwrap();

            let proof1 = block.to_merkle_proof(proto).unwrap();
            let proof2 = orig_block.to_merkle_proof(proto).unwrap();

            assert_eq!(proof1, proof2);

            assert_eq!(proof1.pos, pos);
            if pos == 3 {
                assert_eq!(proof1.path, vec![
                    block.cross_section[3].merkle_node_with(1),
                    block.cross_section[0].merkle_node_with(2),
                    block.cross_section[1].merkle_node_with(3)
                ]);
            }

            assert_eq!(
                proof1.convolve(proto, msg).unwrap(),
                tree.consensus_commit()
            );
        }
    }

    #[test]
    fn test_proof_roundtrip() {
        let src = gen_source();
        let tree = MerkleTree::try_commit(&src).unwrap();
        let orig_block = MerkleBlock::from(&tree);

        for (proto, msg) in src.messages {
            let mut block = orig_block.clone();
            block.conceal_except([proto]).unwrap();
            assert_eq!(block.consensus_commit(), tree.consensus_commit());

            let proof = block.to_merkle_proof(proto).unwrap();
            let new_block = MerkleBlock::with(&proof, proto, msg).unwrap();
            assert_eq!(block, new_block);
            assert_eq!(block.consensus_commit(), new_block.consensus_commit());
        }
    }

    #[test]
    fn test_merge_reveal() {
        let src = gen_source();
        let tree = MerkleTree::try_commit(&src).unwrap();
        let mut orig_block = MerkleBlock::from(&tree);

        let mut iter = src.messages.iter();
        let first = iter.next().unwrap();

        let mut block = orig_block.clone();
        block.conceal_except([*first.0]).unwrap();

        let proof1 = block.to_merkle_proof(*first.0).unwrap();

        let mut new_block =
            MerkleBlock::with(&proof1, *first.0, *first.1).unwrap();
        assert_eq!(block, new_block);

        let second = iter.next().unwrap();
        let third = iter.next().unwrap();

        let proof2 = orig_block.to_merkle_proof(*second.0).unwrap();
        let proof3 = orig_block.to_merkle_proof(*third.0).unwrap();

        new_block
            .merge_reveal_path(&proof2, *second.0, *second.1)
            .unwrap();
        new_block
            .merge_reveal_path(&proof3, *third.0, *third.1)
            .unwrap();

        orig_block
            .conceal_except(src.messages.into_keys().collect::<Vec<_>>())
            .unwrap();
        assert_eq!(orig_block, new_block);
    }

    #[test]
    fn test_merge_blocks() {
        let mut block1 = MerkleBlock {
            depth: 3,
            cross_section: vec![
                TreeNode::ConcealedNode {
                    depth: 3,
                    hash: MerkleNode::from_str("03e43c730e76e654a40fdc0b62940bb7382ed95d4e8124ba687b4ec470cd1f01").unwrap()
                },
                TreeNode::CommitmentLeaf {
                    protocol_id: ProtocolId::from_str("391cfae9f7b23562826b3260831e92698c7ec43c49e7afeed8e83a1bd75bbce9").unwrap(),
                    message: Message::from_str("72c7278c8337a0480aa343dae2e6e6e1aee6c7b3df7d88f150a21c82f2b373ac").unwrap()
                },
                TreeNode::ConcealedNode {
                    depth: 2,
                    hash: MerkleNode::from_str("d42b5b6f1d6cc564fea2258e5147f4dd07735fac5aafa4a8394feb75ed8e366d").unwrap()
                },
                TreeNode::ConcealedNode {
                    depth: 1,
                    hash: MerkleNode::from_str("5009030a186d268e698e184cf9e32607951ab81c6e3b42ecaf6ccf73a5ca0f2e").unwrap()
                },
            ],
            entropy: None,
        };

        let block2 = MerkleBlock {
            depth: 3,
            cross_section: vec![
                TreeNode::CommitmentLeaf {
                    protocol_id: ProtocolId::from_str("f0f2fc11fa38f3fd6132f46d8044612fc73e26b769025edabbe1290af9851897").unwrap(),
                    message: Message::from_str("c0abbb938d4da7ce3a25e704b5b41dbacc762afe45a536e7d0a962fb1b34413e").unwrap()
                },
                TreeNode::ConcealedNode {
                    depth: 3,
                    hash: MerkleNode::from_str("8fff224a68c261d62ab33d802182ff09d6332e9079fce71936ea414ed45ee782").unwrap()
                },
                TreeNode::ConcealedNode {
                    depth: 2,
                    hash: MerkleNode::from_str("d42b5b6f1d6cc564fea2258e5147f4dd07735fac5aafa4a8394feb75ed8e366d").unwrap()
                },
                TreeNode::ConcealedNode {
                    depth: 1,
                    hash: MerkleNode::from_str("5009030a186d268e698e184cf9e32607951ab81c6e3b42ecaf6ccf73a5ca0f2e").unwrap()
                },
            ],
            entropy: None,
        };

        let expected = MerkleBlock {
            depth: 3,
            cross_section: vec![
                TreeNode::CommitmentLeaf {
                    protocol_id: ProtocolId::from_str("f0f2fc11fa38f3fd6132f46d8044612fc73e26b769025edabbe1290af9851897").unwrap(),
                    message: Message::from_str("c0abbb938d4da7ce3a25e704b5b41dbacc762afe45a536e7d0a962fb1b34413e").unwrap()
                },
                TreeNode::CommitmentLeaf {
                    protocol_id: ProtocolId::from_str("391cfae9f7b23562826b3260831e92698c7ec43c49e7afeed8e83a1bd75bbce9").unwrap(),
                    message: Message::from_str("72c7278c8337a0480aa343dae2e6e6e1aee6c7b3df7d88f150a21c82f2b373ac").unwrap()
                },
                TreeNode::ConcealedNode {
                    depth: 2,
                    hash: MerkleNode::from_str("d42b5b6f1d6cc564fea2258e5147f4dd07735fac5aafa4a8394feb75ed8e366d").unwrap()
                },
                TreeNode::ConcealedNode {
                    depth: 1,
                    hash: MerkleNode::from_str("5009030a186d268e698e184cf9e32607951ab81c6e3b42ecaf6ccf73a5ca0f2e").unwrap()
                },
            ],
            entropy: None,
        };

        block1.merge_reveal(block2).unwrap();

        assert_eq!(block1, expected);
    }
}<|MERGE_RESOLUTION|>--- conflicted
+++ resolved
@@ -816,7 +816,6 @@
                         // are unrelated
                         _ => return Err(UnrelatedProof),
                     }
-<<<<<<< HEAD
                     last_a = a.next();
                     last_b = b.next();
                 }
@@ -846,12 +845,6 @@
                     }));
                     last_b = b.next();
                 }
-=======
-                }));
-                last_b = b.next();
-            } else {
-                return Err(UnrelatedProof)
->>>>>>> 59b2ecbf
             }
         }
 
